
translate.AddLanguage("en", "English")

LANGUAGE.azbot_redeemwave			= "You can type !human before wave %u to play as survivor."
LANGUAGE.azbot_botmapsonly			= "This command is enabled on bot maps only!"
LANGUAGE.azbot_toolate				= "It's too late to self-redeem (can only be done before wave %u)."
LANGUAGE.azbot_alreadyhum			= "You're already human!"
LANGUAGE.azbot_noredeemlasthuman	= "Only one survivor is left, you can not self-redeem anymore!"
<<<<<<< HEAD
=======
LANGUAGE.azbot_noredeemzombieescape	= "This command is disabled on zombie escape maps!"

>>>>>>> f3cdb6f5
LANGUAGE.azbot_selfredeemrecenty	= "You already self-redeemed recently. Try again in %u seconds!"
LANGUAGE.azbot_selfredeemcooldown	= "You self-redeemed. Your current cooldown until next self-redeem is %u seconds!"<|MERGE_RESOLUTION|>--- conflicted
+++ resolved
@@ -6,10 +6,7 @@
 LANGUAGE.azbot_toolate				= "It's too late to self-redeem (can only be done before wave %u)."
 LANGUAGE.azbot_alreadyhum			= "You're already human!"
 LANGUAGE.azbot_noredeemlasthuman	= "Only one survivor is left, you can not self-redeem anymore!"
-<<<<<<< HEAD
-=======
 LANGUAGE.azbot_noredeemzombieescape	= "This command is disabled on zombie escape maps!"
 
->>>>>>> f3cdb6f5
 LANGUAGE.azbot_selfredeemrecenty	= "You already self-redeemed recently. Try again in %u seconds!"
 LANGUAGE.azbot_selfredeemcooldown	= "You self-redeemed. Your current cooldown until next self-redeem is %u seconds!"